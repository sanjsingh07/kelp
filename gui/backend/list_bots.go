--- conflicted
+++ resolved
@@ -51,17 +51,14 @@
 	w.Write(botsJSON)
 }
 
-<<<<<<< HEAD
 func (s *APIServer) doListBots() ([]model2.Bot, error) {
 
 
 	bots := []model2.Bot{}
 	resultBytes, e := s.kos.Blocking("ls", fmt.Sprintf("ls %s | sort", BotConfigsPath.Unix())) //.unix was already there
-=======
 func (s *APIServer) doListBots(userData UserData) ([]model2.Bot, error) {
 	bots := []model2.Bot{}
 	resultBytes, e := s.kos.Blocking(userData.ID, "ls", fmt.Sprintf("ls %s | sort", s.botConfigsPathForUser(userData.ID).Unix()))
->>>>>>> d1a3da64
 	if e != nil {
 		return bots, fmt.Errorf("error when listing bots: %s", e)
 	}
