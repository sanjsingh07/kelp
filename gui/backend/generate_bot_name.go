--- conflicted
+++ resolved
@@ -78,15 +78,12 @@
 	return botName, nil
 }
 
-<<<<<<< HEAD
 func (s *APIServer) prefixExists(prefix string) (bool, error) {
 	command := fmt.Sprintf("ls %s | grep %s", BotConfigsPath.Unix(), prefix)
 	_, e := s.kos.Blocking("prefix", command)
-=======
 func (s *APIServer) prefixExists(userData UserData, prefix string) (bool, error) {
 	command := fmt.Sprintf("ls %s | grep %s", s.botConfigsPathForUser(userData.ID).Unix(), prefix)
 	_, e := s.kos.Blocking(userData.ID, "prefix", command)
->>>>>>> d1a3da64
 	if e != nil {
 		if strings.Contains(e.Error(), "exit status 1") {
 			return false, nil
