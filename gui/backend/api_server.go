package backend

import (
	"encoding/json"
	"fmt"
	"io/ioutil"
	"log"
	"net/http"
	"os"
	"path/filepath"
	"sync"
	"time"

	"github.com/google/uuid"

	"github.com/stellar/go/clients/horizonclient"
	"github.com/stellar/kelp/plugins"
	"github.com/stellar/kelp/support/kelpos"
)

// UserData is the json data passed in to represent a user
type UserData struct {
	ID string `json:"id"`
}

// toUser converts to the format understood by kelpos
func (u UserData) toUser() *kelpos.User {
	return kelpos.MakeUser(u.ID)
}

// String is the stringer method
func (u UserData) String() string {
	return fmt.Sprintf("UserData[ID=%s]", u.ID)
}

// kelpErrorDataForUser tracks errors for a given user
type kelpErrorDataForUser struct {
	errorMap map[string]KelpError
	lock     *sync.Mutex
}

// APIServer is an instance of the API service
type APIServer struct {
<<<<<<< HEAD
	kelpBinPath       *kelpos.OSPath
	// usersSpecificBot  *kelpos.OSPath
	// botConfigsPath    *kelpos.OSPath
	// botLogsPath       *kelpos.OSPath
	kos               *kelpos.KelpOS
	horizonTestnetURI string
	horizonPubnetURI  string
	ccxtRestUrl       string
	apiTestNet        *horizonclient.Client
	apiPubNet         *horizonclient.Client
	disablePubnet     bool
	noHeaders         bool
	quitFn            func()
	metricsTracker    *plugins.MetricsTracker
	kelpErrorMap      map[string]KelpError
	kelpErrorMapLock  *sync.Mutex
=======
	kelpBinPath          *kelpos.OSPath
	botConfigsPath       *kelpos.OSPath
	botLogsPath          *kelpos.OSPath
	kos                  *kelpos.KelpOS
	horizonTestnetURI    string
	horizonPubnetURI     string
	ccxtRestUrl          string
	apiTestNet           *horizonclient.Client
	apiPubNet            *horizonclient.Client
	disablePubnet        bool
	enableKaas           bool
	noHeaders            bool
	quitFn               func()
	metricsTracker       *plugins.MetricsTracker
	kelpErrorsByUser     map[string]kelpErrorDataForUser
	kelpErrorsByUserLock *sync.Mutex
>>>>>>> d1a3da64

	cachedOptionsMetadata metadata
}

// MakeAPIServer is a factory method
func MakeAPIServer(
	kos *kelpos.KelpOS,
	// usersSpecificBot *kelpos.OSPath,
	// botConfigsPath *kelpos.OSPath,
	// botLogsPath *kelpos.OSPath,
	horizonTestnetURI string,
	apiTestNet *horizonclient.Client,
	horizonPubnetURI string,
	apiPubNet *horizonclient.Client,
	ccxtRestUrl string,
	disablePubnet bool,
	enableKaas bool,
	noHeaders bool,
	quitFn func(),
	metricsTracker *plugins.MetricsTracker,
) (*APIServer, error) {
	kelpBinPath := kos.GetBinDir().Join(filepath.Base(os.Args[0]))

	optionsMetadata, e := loadOptionsMetadata()
	if e != nil {
		return nil, fmt.Errorf("error while loading options metadata when making APIServer: %s", e)
	}

	return &APIServer{
		kelpBinPath:           kelpBinPath,
		// usersSpecificBot:	   usersSpecificBot,
		// botConfigsPath:        botConfigsPath,
		// botLogsPath:           botLogsPath,
		kos:                   kos,
		horizonTestnetURI:     horizonTestnetURI,
		horizonPubnetURI:      horizonPubnetURI,
		ccxtRestUrl:           ccxtRestUrl,
		apiTestNet:            apiTestNet,
		apiPubNet:             apiPubNet,
		disablePubnet:         disablePubnet,
		enableKaas:            enableKaas,
		noHeaders:             noHeaders,
		cachedOptionsMetadata: optionsMetadata,
		quitFn:                quitFn,
		metricsTracker:        metricsTracker,
		kelpErrorsByUser:      map[string]kelpErrorDataForUser{},
		kelpErrorsByUserLock:  &sync.Mutex{},
	}, nil
}

<<<<<<< HEAD
// InitBackend initializes anything required to get the backend ready to serve
// func (s *APIServer) InitBackend() error {
// 	// initial load of bots into memory
// 	_, e := s.doListBots()
// 	if e != nil {
// 		return fmt.Errorf("error listing/loading bots: %s", e)
// 	}

// 	return nil
// }
=======
func (s *APIServer) botConfigsPathForUser(userID string) *kelpos.OSPath {
	return s.botConfigsPath.Join(userID)
}

func (s *APIServer) botLogsPathForUser(userID string) *kelpos.OSPath {
	return s.botLogsPath.Join(userID)
}

func (s *APIServer) kelpErrorsForUser(userID string) kelpErrorDataForUser {
	s.kelpErrorsByUserLock.Lock()
	defer s.kelpErrorsByUserLock.Unlock()

	var kefu kelpErrorDataForUser
	if v, ok := s.kelpErrorsByUser[userID]; ok {
		kefu = v
	} else {
		// create new value and insert in map
		kefu = kelpErrorDataForUser{
			errorMap: map[string]KelpError{},
			lock:     &sync.Mutex{},
		}
		s.kelpErrorsByUser[userID] = kefu
	}

	return kefu
}

// InitBackend initializes anything required to get the backend ready to serve
func (s *APIServer) InitBackend() error {
	// do not do an initial load of bots into memory for now since it's based on the user context which we don't have right now
	// and we don't want to do it for all users right now
	return nil
}
>>>>>>> d1a3da64

func (s *APIServer) parseBotName(r *http.Request) (string, error) {
	botNameBytes, e := ioutil.ReadAll(r.Body)
	if e != nil {
		return "", fmt.Errorf("error when reading request input: %s", e)
	}
	return string(botNameBytes), nil
}

func (s *APIServer) writeError(w http.ResponseWriter, message string) {
	log.Print(message)
	w.WriteHeader(http.StatusInternalServerError)
	w.Write([]byte(message))
}

// ErrorResponse represents an error (deprecated)
type ErrorResponse struct {
	Error string `json:"error"`
}

// KelpError represents an error
type KelpError struct {
	UUID       string     `json:"uuid"`
	ObjectType errorType  `json:"object_type"`
	ObjectName string     `json:"object_name"`
	Date       time.Time  `json:"date"`
	Level      errorLevel `json:"level"`
	Message    string     `json:"message"`
}

// String is the Stringer method
func (ke *KelpError) String() string {
	return fmt.Sprintf("KelpError[UUID=%s, objectType=%s, objectName=%s, date=%s, level=%s, message=%s]", ke.UUID, ke.ObjectType, ke.ObjectName, ke.Date.Format("20060102T150405MST"), ke.Level, ke.Message)
}

// KelpErrorResponseWrapper is the outer object that contains the Kelp Error
type KelpErrorResponseWrapper struct {
	KelpError KelpError `json:"kelp_error"`
}

func makeKelpErrorResponseWrapper(
	objectType errorType,
	objectName string,
	date time.Time,
	level errorLevel,
	message string,
) KelpErrorResponseWrapper {
	uuid, e := uuid.NewRandom()
	if e != nil {
		// TODO NS - panic here instead of returning and handling smoothly because interface is a lot cleaner without returning error
		// need to find a better solution that does not require a panic
		panic(fmt.Errorf("unable to generate new uuid: %s", e))
	}

	return KelpErrorResponseWrapper{
		KelpError: KelpError{
			UUID:       uuid.String(),
			ObjectType: objectType,
			ObjectName: objectName,
			Date:       date,
			Level:      level,
			Message:    message,
		},
	}
}

// String is the Stringer method
func (kerw *KelpErrorResponseWrapper) String() string {
	return fmt.Sprintf("KelpErrorResponseWrapper[kelp_error=%s]", kerw.KelpError.String())
}

func (s *APIServer) writeErrorJson(w http.ResponseWriter, message string) {
	log.Println(message)
	w.WriteHeader(http.StatusInternalServerError)

	marshalledJson, e := json.MarshalIndent(ErrorResponse{Error: message}, "", "    ")
	if e != nil {
		log.Printf("unable to marshal json with indentation: %s\n", e)
		w.Write([]byte(fmt.Sprintf("unable to marshal json with indentation: %s\n", e)))
		return
	}
	w.Write(marshalledJson)
}

func (s *APIServer) addKelpErrorToMap(userData UserData, ke KelpError) {
	key := ke.UUID

	kefu := s.kelpErrorsForUser(userData.ID)
	// need to use a lock because we could encounter a "concurrent map writes" error against the map which is being updated by multiple threads
	kefu.lock.Lock()
	defer kefu.lock.Unlock()

	kefu.errorMap[key] = ke
}

// removeKelpErrorUserDataIfEmpty removes user error data if the underlying map is empty
func (s *APIServer) removeKelpErrorUserDataIfEmpty(userData UserData) {
	// issue with this is that someone can hold a reference to this object when it is empty
	// and then we remove from parent map and the other thread will add a value, which would result
	// in the object having an entry in the map but being orphaned.
	//
	// We can get creative with timeouts too but that is all an overoptimizationn
	//
	// We could resolve this by always holding both the higher level lock and the per-user lock to modify
	// values inside a user's error map, but that will slow things down
	//
	// for now we do not remove Kelp error user data even if empty.

	// do nothing
}

func (s *APIServer) writeKelpError(userData UserData, w http.ResponseWriter, kerw KelpErrorResponseWrapper) {
	w.WriteHeader(http.StatusInternalServerError)
	log.Printf("writing error: %s\n", kerw.String())
	s.addKelpErrorToMap(userData, kerw.KelpError)

	marshalledJSON, e := json.MarshalIndent(kerw, "", "    ")
	if e != nil {
		log.Printf("unable to marshal json with indentation: %s\n", e)
		w.Write([]byte(fmt.Sprintf("unable to marshal json with indentation: %s\n", e)))
		return
	}
	w.Write(marshalledJSON)
}

func (s *APIServer) writeJson(w http.ResponseWriter, v interface{}) {
	s.writeJsonWithLog(w, v, true)
}

func (s *APIServer) writeJsonWithLog(w http.ResponseWriter, v interface{}, doLog bool) {
	marshalledJson, e := json.MarshalIndent(v, "", "    ")
	if e != nil {
		s.writeErrorJson(w, fmt.Sprintf("unable to marshal json with indentation: %s", e))
		return
	}

	if doLog {
		log.Printf("responseJson: %s\n", string(marshalledJson))
	}
	w.WriteHeader(http.StatusOK)
	w.Write(marshalledJson)
}

func (s *APIServer) runKelpCommandBlocking(userID string, namespace string, cmd string) ([]byte, error) {
	// There is a weird issue on windows where the absolute path for the kelp binary does not work on the release GUI
	// version because of the unzipped directory name but it will work on the released cli version or if we change the
	// name of the folder in which the GUI version is unzipped.
	// To avoid these issues we only invoke with the binary name as opposed to the absolute path that contains the
	// directory name. see start_bot.go for some experimentation with absolute and relative paths
	cmdString := fmt.Sprintf("%s %s", s.kelpBinPath.Unix(), cmd)
	return s.kos.Blocking(userID, namespace, cmdString)
}

func (s *APIServer) runKelpCommandBackground(userID string, namespace string, cmd string) (*kelpos.Process, error) {
	// There is a weird issue on windows where the absolute path for the kelp binary does not work on the release GUI
	// version because of the unzipped directory name but it will work on the released cli version or if we change the
	// name of the folder in which the GUI version is unzipped.
	// To avoid these issues we only invoke with the binary name as opposed to the absolute path that contains the
	// directory name. see start_bot.go for some experimentation with absolute and relative paths
	cmdString := fmt.Sprintf("%s %s", s.kelpBinPath.Unix(), cmd)
	return s.kos.Background(userID, namespace, cmdString)
}

<<<<<<< HEAD
func (s *APIServer) setupOpsDirectory() error {

	e := s.kos.Mkdir(UsersSpecificBot)
	if e != nil {
		return fmt.Errorf("error setting up users directory (%s): %s\n", UsersSpecificBot, e)
	}

	e = s.kos.Mkdir(BotConfigsPath)
	if e != nil {
		return fmt.Errorf("error setting up configs directory (%s): %s\n", BotConfigsPath, e)
	}

	e = s.kos.Mkdir(BotLogsPath)
	if e != nil {
		return fmt.Errorf("error setting up logs directory (%s): %s\n", BotLogsPath, e)
=======
func (s *APIServer) setupOpsDirectory(userID string) error {
	e := s.kos.Mkdir(userID, s.botConfigsPathForUser(userID))
	if e != nil {
		return fmt.Errorf("error setting up configs directory (%s): %s", s.botConfigsPathForUser(userID).Native(), e)
	}

	e = s.kos.Mkdir(userID, s.botLogsPathForUser(userID))
	if e != nil {
		return fmt.Errorf("error setting up logs directory (%s): %s", s.botLogsPathForUser(userID).Native(), e)
>>>>>>> d1a3da64
	}

	return nil
}<|MERGE_RESOLUTION|>--- conflicted
+++ resolved
@@ -41,7 +41,6 @@
 
 // APIServer is an instance of the API service
 type APIServer struct {
-<<<<<<< HEAD
 	kelpBinPath       *kelpos.OSPath
 	// usersSpecificBot  *kelpos.OSPath
 	// botConfigsPath    *kelpos.OSPath
@@ -58,7 +57,6 @@
 	metricsTracker    *plugins.MetricsTracker
 	kelpErrorMap      map[string]KelpError
 	kelpErrorMapLock  *sync.Mutex
-=======
 	kelpBinPath          *kelpos.OSPath
 	botConfigsPath       *kelpos.OSPath
 	botLogsPath          *kelpos.OSPath
@@ -75,7 +73,6 @@
 	metricsTracker       *plugins.MetricsTracker
 	kelpErrorsByUser     map[string]kelpErrorDataForUser
 	kelpErrorsByUserLock *sync.Mutex
->>>>>>> d1a3da64
 
 	cachedOptionsMetadata metadata
 }
@@ -126,7 +123,6 @@
 	}, nil
 }
 
-<<<<<<< HEAD
 // InitBackend initializes anything required to get the backend ready to serve
 // func (s *APIServer) InitBackend() error {
 // 	// initial load of bots into memory
@@ -137,7 +133,6 @@
 
 // 	return nil
 // }
-=======
 func (s *APIServer) botConfigsPathForUser(userID string) *kelpos.OSPath {
 	return s.botConfigsPath.Join(userID)
 }
@@ -171,7 +166,6 @@
 	// and we don't want to do it for all users right now
 	return nil
 }
->>>>>>> d1a3da64
 
 func (s *APIServer) parseBotName(r *http.Request) (string, error) {
 	botNameBytes, e := ioutil.ReadAll(r.Body)
@@ -335,7 +329,6 @@
 	return s.kos.Background(userID, namespace, cmdString)
 }
 
-<<<<<<< HEAD
 func (s *APIServer) setupOpsDirectory() error {
 
 	e := s.kos.Mkdir(UsersSpecificBot)
@@ -351,7 +344,6 @@
 	e = s.kos.Mkdir(BotLogsPath)
 	if e != nil {
 		return fmt.Errorf("error setting up logs directory (%s): %s\n", BotLogsPath, e)
-=======
 func (s *APIServer) setupOpsDirectory(userID string) error {
 	e := s.kos.Mkdir(userID, s.botConfigsPathForUser(userID))
 	if e != nil {
@@ -361,7 +353,6 @@
 	e = s.kos.Mkdir(userID, s.botLogsPathForUser(userID))
 	if e != nil {
 		return fmt.Errorf("error setting up logs directory (%s): %s", s.botLogsPathForUser(userID).Native(), e)
->>>>>>> d1a3da64
 	}
 
 	return nil
