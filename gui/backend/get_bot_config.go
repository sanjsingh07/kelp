--- conflicted
+++ resolved
@@ -46,11 +46,8 @@
 	botName := req.BotName
 
 	filenamePair := model2.GetBotFilenames(botName, "buysell")
-<<<<<<< HEAD
 	traderFilePath := BotConfigsPath.Join(filenamePair.Trader)
-=======
 	traderFilePath := s.botConfigsPathForUser(req.UserData.ID).Join(filenamePair.Trader)
->>>>>>> d1a3da64
 	var botConfig trader.BotConfig
 	e = config.Read(traderFilePath.Native(), &botConfig)
 	if e != nil {
@@ -63,11 +60,8 @@
 		))
 		return
 	}
-<<<<<<< HEAD
 	strategyFilePath := BotConfigsPath.Join(filenamePair.Strategy)
-=======
 	strategyFilePath := s.botConfigsPathForUser(req.UserData.ID).Join(filenamePair.Strategy)
->>>>>>> d1a3da64
 	var buysellConfig plugins.BuySellConfig
 	e = config.Read(strategyFilePath.Native(), &buysellConfig)
 	if e != nil {
