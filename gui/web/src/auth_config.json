{
<<<<<<< HEAD
  "auth0enabled" : false,
  "domain": "domain-goes-here_example_dev-xxxxx.eu.auth0.com", 
  "clientId": "clientID-here_example_7I47xxxxxxxxxxxxxnXKF29hY5",
  "audience": "audience-here",
  "scope": "scope-here"
}
=======
    "auth0enabled" : false,
    "domain": "domain-goes-here_example_dev-xxxxx.eu.auth0.com", 
    "clientId": "clientID-here_example_7I47xxxxxxxxxxxxxnXKF29hY5",
    "audience": "audience-here",
    "scope": "scope-here"
  }
>>>>>>> 1e52ea6b
<|MERGE_RESOLUTION|>--- conflicted
+++ resolved
@@ -1,16 +1,7 @@
 {
-<<<<<<< HEAD
   "auth0enabled" : false,
   "domain": "domain-goes-here_example_dev-xxxxx.eu.auth0.com", 
   "clientId": "clientID-here_example_7I47xxxxxxxxxxxxxnXKF29hY5",
   "audience": "audience-here",
   "scope": "scope-here"
-}
-=======
-    "auth0enabled" : false,
-    "domain": "domain-goes-here_example_dev-xxxxx.eu.auth0.com", 
-    "clientId": "clientID-here_example_7I47xxxxxxxxxxxxxnXKF29hY5",
-    "audience": "audience-here",
-    "scope": "scope-here"
-  }
->>>>>>> 1e52ea6b
+}