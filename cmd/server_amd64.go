package cmd

import (
	"bytes"
	"fmt"
	"image"
	"image/png"
	"io/ioutil"
	"log"
	"net"
	"net/http"
	"os"
	"os/exec"
	"path/filepath"
	"runtime"
	"strings"
	"sync"
	"time"
	"encoding/json"

	"github.com/asticode/go-astilectron"
	bootstrap "github.com/asticode/go-astilectron-bootstrap"
	"github.com/asticode/go-astilog"
	"github.com/denisbrodbeck/machineid"
	"github.com/go-chi/chi"
	"github.com/go-chi/chi/middleware"
	"github.com/nikhilsaraf/go-tools/multithreading"
	"github.com/pkg/browser"
	"github.com/rs/cors"
	"github.com/spf13/cobra"

	"github.com/stellar/go/clients/horizonclient"
	"github.com/stellar/go/support/errors"
	"github.com/stellar/go/support/config"
	"github.com/stellar/kelp/gui"
	"github.com/stellar/kelp/gui/backend"
	"github.com/stellar/kelp/plugins"
	"github.com/stellar/kelp/support/kelpos"
	"github.com/stellar/kelp/support/logger"
	"github.com/stellar/kelp/support/networking"
	"github.com/stellar/kelp/support/prefs"
	"github.com/stellar/kelp/support/sdk"
	"github.com/stellar/kelp/support/utils"
	"github.com/stellar/kelp/configStruct"
)

const kelpAssetsPath = "/assets"
const uiLogsDir = "/ui_logs"
const vendorDirectory = "/vendor"
const trayIconName = "kelp-icon@1-8x.png"
const kelpCcxtPath = "/ccxt"
const ccxtDownloadBaseURL = "https://github.com/stellar/kelp/releases/download/ccxt-rest_v0.0.4"
const ccxtBinaryName = "ccxt-rest"
const ccxtWaitSeconds = 60
const versionPlaceholder = "VERSION_PLACEHOLDER"
const stringPlaceholder = "PLACEHOLDER_URL"
const redirectPlaceholder = "REDIRECT_URL"
const pingPlaceholder = "PING_URL"
const sleepNumSecondsBeforeReadyString = 1
const readyPlaceholder = "READY_STRING"
const readyStringIndicator = "Serving frontend and API server on HTTP port"
const downloadCcxtUpdateIntervalLogMillis = 1000

type serverInputOptions struct {
	port              *uint16
	ports             *uint16
	dev               *bool
	devAPIPort        *uint16
	horizonTestnetURI *string
	horizonPubnetURI  *string
	noHeaders         *bool
	verbose           *bool
	noElectron        *bool
	disablePubnet     *bool
<<<<<<< HEAD
	customConfig      *string
=======
	enableKaas        *bool
	tlsCertFile       *string
	tlsKeyFile        *string
}

// String is the stringer method impl.
func (o serverInputOptions) String() string {
	return fmt.Sprintf("serverInputOptions[port=%d, dev=%v, devAPIPort=%d, horizonTestnetURI='%s', horizonPubnetURI='%s', noHeaders=%v, verbose=%v, noElectron=%v, disablePubnet=%v, enableKaas=%v]",
		*o.port, *o.dev, *o.devAPIPort, *o.horizonTestnetURI, *o.horizonPubnetURI, *o.noHeaders, *o.verbose, *o.noElectron, *o.disablePubnet, *o.enableKaas)
>>>>>>> d1a3da64
}

// function for reading custom config file and returning config struct with intilized value
func readCustomConfig(options serverInputs) configStruct.CustomConfigStruct {
	var customConfigInFunc configStruct.CustomConfigStruct
	e := config.Read(*options.customConfig, &customConfigInFunc)
	// utils.CheckConfigError(customConfigInFunc, e, *options.customConfig)
	if e != nil {
		fmt.Println(e)
	}
	
	return customConfigInFunc
}
// customConfigVar Variable with its equivalent struct #used to inject config values to jwt config var
var customConfigVar configStruct.CustomConfigStruct

func init() {
<<<<<<< HEAD

	options := serverInputs{}
	options.port = serverCmd.Flags().Uint16P("port", "p", 8000, "port on which to serve")
=======
	options := serverInputOptions{}
	options.port = serverCmd.Flags().Uint16P("port", "p", 8000, "port on which to serve HTTP")
	options.ports = serverCmd.Flags().Uint16P("ports", "P", 8001, "port on which to serve HTTPS (only applicable if tls cert and key provided)")
>>>>>>> d1a3da64
	options.dev = serverCmd.Flags().Bool("dev", false, "run in dev mode for hot-reloading of JS code")
	options.devAPIPort = serverCmd.Flags().Uint16("dev-api-port", 8002, "port on which to run API server when in dev mode")
	options.horizonTestnetURI = serverCmd.Flags().String("horizon-testnet-uri", "https://horizon-testnet.stellar.org", "URI to use for the horizon instance connected to the Stellar Test Network (must contain the word 'test')")
	options.horizonPubnetURI = serverCmd.Flags().String("horizon-pubnet-uri", "https://horizon.stellar.org", "URI to use for the horizon instance connected to the Stellar Public Network (must not contain the word 'test')")
	options.noHeaders = serverCmd.Flags().Bool("no-headers", false, "do not use Amplitude or set X-App-Name and X-App-Version headers on requests to horizon")
	options.verbose = serverCmd.Flags().BoolP("verbose", "v", false, "enable verbose log lines typically used for debugging")
	options.noElectron = serverCmd.Flags().Bool("no-electron", false, "open in browser instead of using electron, only applies when not in KaaS mode")
	options.disablePubnet = serverCmd.Flags().Bool("disable-pubnet", false, "disable pubnet option")
<<<<<<< HEAD
	options.customConfig = serverCmd.Flags().StringP("custom-config", "c", "", "custom config for auth0 and delegated basic config file path")  //custom-config flag
=======
	options.enableKaas = serverCmd.Flags().Bool("enable-kaas", false, "enable kelp-as-a-service (KaaS) mode, which does not bring up browser or electron")
	options.tlsCertFile = serverCmd.Flags().String("tls-cert-file", "", "path to TLS certificate file")
	options.tlsKeyFile = serverCmd.Flags().String("tls-key-file", "", "path to TLS key file")
>>>>>>> d1a3da64

	serverCmd.Run = func(ccmd *cobra.Command, args []string) {
		isLocalMode := env == envDev
		isLocalDevMode := isLocalMode && *options.dev
		kos := kelpos.GetKelpOS()
		var e error
		if isLocalMode {
			wd, e := os.Getwd()
			if e != nil {
				panic(errors.Wrap(e, "could not get working directory"))
			}
			if filepath.Base(wd) != "kelp" {
				e := fmt.Errorf("need to invoke from the root 'kelp' directory")
				utils.PrintErrorHintf(e.Error())
				panic(e)
			}
		}

		//opening/creating "custom_config_ui" file in ./gui/web/src
		filePathname, _ := filepath.Abs("../kelp/gui/web/src/" + "custom_config_ui.json")
		
		//calliing readCustomConfig func and then inject values into JWT_middleware customconfigvar 
		customConfigVar = readCustomConfig(options)
		backend.CustomConfigVar = customConfigVar

		//short var for custom config struct initialzer for UI config file
		shortVarForUIConfig := configStruct.CustomConfigStruct{
			Auth0Enabled : customConfigVar.Auth0Enabled,
			Domain :	   customConfigVar.Domain,
			ClientId :	   customConfigVar.ClientId,
			Audience :	   customConfigVar.Audience,
			DelegatedEnabled :customConfigVar.DelegatedEnabled,
		}

		//writing to "custom_config_ui" file in ./gui/web/src
		file, _ := json.MarshalIndent(shortVarForUIConfig, "", " ")
		_ = ioutil.WriteFile(filePathname, file, 0644)
		
		e = backend.InitBotNameRegex()
		if e != nil {
			panic(errors.Wrap(e, "could not init BotNameRegex: "))
		}

		var logFilepath *kelpos.OSPath
		if !isLocalDevMode {
			l := logger.MakeBasicLogger()
			t := time.Now().Format("20060102T150405MST")
			logFilename := fmt.Sprintf("kelp-ui_%s.log", t)

			uiLogsDirPath := kos.GetDotKelpWorkingDir().Join(uiLogsDir)
			log.Printf("calling mkdir on uiLogsDirPath: %s ...", uiLogsDirPath.AsString())
			// no need to pass a userID since we are not running under the context of any user at this point
			e = kos.Mkdir("_", uiLogsDirPath)
			if e != nil {
				panic(errors.Wrap(e, "could not mkdir on uiLogsDirPath: "+uiLogsDirPath.AsString()))
			}

			// don't use explicit unix filepath here since it uses os.Open directly and won't work on windows
			logFilepath = uiLogsDirPath.Join(logFilename)
			setLogFile(l, logFilepath.Native())

			if *options.verbose {
				astilog.SetDefaultLogger()
			}
		}

		log.Printf("initialized server with cli flag inputs: %s", options)

		if runtime.GOOS == "windows" {
			if !*options.noElectron {
				log.Printf("input options had specified noElectron=false for windows, but electron is not supported on windows yet. force setting noElectron=true for windows.\n")
				*options.noElectron = true
			}
		}

		// create a latch to trigger the browser opening once the backend server is loaded
		openBrowserWg := &sync.WaitGroup{}
		openBrowserWg.Add(1)
		if !isLocalDevMode {
			// don't use explicit unix filepath here since it uses os.Create directly and won't work on windows
			assetsDirPath := kos.GetDotKelpWorkingDir().Join(kelpAssetsPath)
			log.Printf("assetsDirPath: %s", assetsDirPath.AsString())
			trayIconPath := assetsDirPath.Join(trayIconName)
			log.Printf("trayIconPath: %s", trayIconPath.AsString())
			e = writeTrayIcon(kos, trayIconPath, assetsDirPath)
			if e != nil {
				log.Fatal(errors.Wrap(e, "could not write tray icon"))
			}

			htmlContent := tailFileHTML
			if runtime.GOOS == "windows" {
				htmlContent = windowsInitialFile
			}

			appURL := fmt.Sprintf("http://localhost:%d", *options.port)
			pingURL := fmt.Sprintf("http://localhost:%d/ping", *options.port)
			// write out tail.html after setting the file to be tailed
			tailFileCompiled1 := strings.Replace(htmlContent, stringPlaceholder, logFilepath.Native(), -1)
			tailFileCompiled2 := strings.Replace(tailFileCompiled1, redirectPlaceholder, appURL, -1)
			tailFileCompiled3 := strings.Replace(tailFileCompiled2, readyPlaceholder, readyStringIndicator, -1)
			version := strings.TrimSpace(fmt.Sprintf("%s (%s)", guiVersion, version))
			tailFileCompiled4 := strings.Replace(tailFileCompiled3, versionPlaceholder, version, -1)
			tailFileCompiled5 := strings.Replace(tailFileCompiled4, pingPlaceholder, pingURL, -1)
			tailFileCompiled := tailFileCompiled5

			var electronURL string
			if runtime.GOOS == "windows" {
				// start a new web server to serve the tail file since windows does not allow accessing a file directly in electron
				// likely because of the way the file path is specified
				tailFilePort := startTailFileServer(tailFileCompiled)
				electronURL = fmt.Sprintf("http://localhost:%d", tailFilePort)
			} else {
				tailFilepath := kos.GetDotKelpWorkingDir().Join("tail.html")
				fileContents := []byte(tailFileCompiled)
				e := ioutil.WriteFile(tailFilepath.Native(), fileContents, 0644)
				if e != nil {
					panic(fmt.Sprintf("could not write tailfile to path '%s': %s", tailFilepath, e))
				}

				electronURL = tailFilepath.Native()
			}

			// only open browser or electron when not running in kaas mode
			if !*options.enableKaas {
				// kick off the desktop window for UI feedback to the user
				// local mode (non --dev) and release binary should open browser (since --dev already opens browser via yarn and returns)
				go func() {
					if *options.noElectron {
						openBrowser(appURL, openBrowserWg)
					} else {
						openElectron(trayIconPath, electronURL)
					}
				}()
			}
		}

		log.Printf("Starting Kelp GUI Server, gui=%s, cli=%s [%s]\n", guiVersion, version, gitHash)

		checkInitRootFlags()
		if !strings.Contains(*options.horizonTestnetURI, "test") {
			panic("'horizon-testnet-uri' argument must contain the word 'test'")
		}
		if strings.Contains(*options.horizonPubnetURI, "test") {
			panic("'horizon-pubnet-uri' argument must not contain the word 'test'")
		}

		horizonTestnetURI := strings.TrimSuffix(*options.horizonTestnetURI, "/")
		horizonPubnetURI := strings.TrimSuffix(*options.horizonPubnetURI, "/")
		log.Printf("using horizonTestnetURI: %s\n", horizonTestnetURI)
		log.Printf("using horizonPubnetURI: %s\n", horizonPubnetURI)

		if *rootCcxtRestURL == "" {
			*rootCcxtRestURL = "http://localhost:3000"
			e := sdk.SetBaseURL(*rootCcxtRestURL)
			if e != nil {
				panic(fmt.Errorf("unable to set CCXT-rest URL to '%s': %s", *rootCcxtRestURL, e))
			}
		}
		log.Printf("using ccxtRestUrl: %s\n", *rootCcxtRestURL)
		apiTestNet := &horizonclient.Client{
			HorizonURL: horizonTestnetURI,
			HTTP:       http.DefaultClient,
		}
		apiPubNet := &horizonclient.Client{
			HorizonURL: horizonPubnetURI,
			HTTP:       http.DefaultClient,
		}
		if !*options.noHeaders {
			if *options.enableKaas {
				apiTestNet.AppName = "kelp--gui-kaas--admin"
				apiPubNet.AppName = "kelp--gui-kaas--admin"
			} else {
				if *options.noElectron {
					apiTestNet.AppName = "kelp--gui-desktop--admin-browser"
					apiPubNet.AppName = "kelp--gui-desktop--admin-browser"
				} else {
					apiTestNet.AppName = "kelp--gui-desktop--admin-electron"
					apiPubNet.AppName = "kelp--gui-desktop--admin-electron"
				}
			}

			apiTestNet.AppVersion = version
			apiPubNet.AppVersion = version

			p := prefs.Make(prefsFilename)
			if p.FirstTime() {
				log.Printf("Kelp sets the `X-App-Name` and `X-App-Version` headers on requests made to Horizon. These headers help us track overall Kelp usage, so that we can learn about general usage patterns and adapt Kelp to be more useful in the future. Kelp also uses Amplitude for metric tracking. These can be turned off using the `--no-headers` flag. See `kelp trade --help` for more information.\n")
				e := p.SetNotFirstTime()
				if e != nil {
					log.Println("")
					log.Printf("unable to create preferences file: %s", e)
					// we can still proceed with this error
				}
			}
		}
		log.Printf("using apiTestNet.AppName = '%s' and apiPubNet.AppName = '%s'", apiTestNet.AppName, apiPubNet.AppName)

		if isLocalDevMode {
			log.Printf("not checking ccxt in local dev mode")
		} else {
			// we need to check twice because sometimes the ccxt process lingers between runs so we can get a false positive on the first check
			e := checkIsCcxtUpTwice(*rootCcxtRestURL)
			ccxtRunning := e == nil
			log.Printf("checked if CCXT is already running, ccxtRunning = %v", ccxtRunning)

			if !ccxtRunning {
				// start ccxt before we make API server (which loads exchange list)
				ccxtGoos := runtime.GOOS
				if ccxtGoos == "windows" {
					ccxtGoos = "linux"
				}

				ccxtDirPath := kos.GetDotKelpWorkingDir().Join(kelpCcxtPath)
				ccxtFilenameNoExt := fmt.Sprintf("ccxt-rest_%s-x64", ccxtGoos)
				filenameWithExt := fmt.Sprintf("%s.zip", ccxtFilenameNoExt)
				ccxtDestDir := ccxtDirPath.Join(ccxtFilenameNoExt)
				ccxtBinPath := ccxtDestDir.Join(ccxtBinaryName)

				log.Printf("mkdir ccxtDirPath: %s ...", ccxtDirPath.AsString())
				// no need to pass a userID since we are not running under the context of any user at this point
				e := kos.Mkdir("_", ccxtDirPath)
				if e != nil {
					panic(fmt.Errorf("could not mkdir for ccxtDirPath: %s", e))
				}

				if runtime.GOOS == "windows" {
					ccxtSourceDir := kos.GetBinDir().Join("ccxt").Join(ccxtFilenameNoExt)
					// no need to pass a userID since we are not running under the context of any user at this point
					e = copyCcxtFolder(kos, "_", ccxtSourceDir, ccxtDestDir)
					if e != nil {
						panic(e)
					}
				} else {
					ccxtBundledZipPath := kos.GetBinDir().Join("ccxt").Join(filenameWithExt)
					ccxtZipDestPath := ccxtDirPath.Join(filenameWithExt)
					// no need to pass a userID since we are not running under the context of any user at this point
					e = copyOrDownloadCcxtBinary(kos, "_", ccxtBundledZipPath, ccxtZipDestPath, filenameWithExt)
					if e != nil {
						panic(e)
					}

					// no need to pass a userID since we are not running under the context of any user at this point
					unzipCcxtFile(kos, "_", ccxtDirPath, ccxtBinPath, filenameWithExt)
				}

				// no need to pass a userID since we are not running under the context of any user at this point
				e = runCcxtBinary(kos, "_", ccxtBinPath)
				if e != nil {
					panic(e)
				}
			}
		}

		var metricsTracker *plugins.MetricsTracker
		if isLocalDevMode {
			log.Printf("metric - not sending data metrics in dev mode")
		} else {
			deviceID, e := machineid.ID()
			if e != nil {
				panic(fmt.Errorf("could not generate machine id: %s", e))
			}
			userID := deviceID                      // reuse for now
			isTestnetOnly := *options.disablePubnet // needs to always match the fronntend
			metricsTracker, e = plugins.MakeMetricsTracker(
				http.DefaultClient,
				amplitudeAPIKey,
				userID,
				"", // use an empty guiUserID because it is sent from the web request via the frontend for each request
				deviceID,
				time.Now(),         // TODO: Find proper time.
				*options.noHeaders, // disable metrics if the CLI specified no headers
				plugins.MakeCommonProps(
					version,
					gitHash,
					env,
					runtime.GOOS,
					runtime.GOARCH,
					"unknown_todo", // TODO DS Determine how to get GOARM.
					runtime.Version(),
					0,
					isTestnetOnly,
					guiVersion,
				),
				nil,
			)
			if e != nil {
				panic(e)
			}
		}

		if(!customConfigVar.Auth0Enabled){
			dataPath := kos.GetDotKelpWorkingDir().Join("bot_data")
			usersSpecificBot := dataPath.Join()
			botConfigsPath := usersSpecificBot.Join("configs")
			botLogsPath := usersSpecificBot.Join("logs")

			backend.UsersSpecificBot = usersSpecificBot
			backend.BotConfigsPath = botConfigsPath
			backend.BotLogsPath = botLogsPath

		}
		// dataPath := kos.GetDotKelpWorkingDir().Join("bot_data")
		// usersSpecificBot := dataPath.Join("user_id_goes_here")
		// botConfigsPath := usersSpecificBot.Join("configs")
		// botLogsPath := usersSpecificBot.Join("logs")
		s, e := backend.MakeAPIServer(
			kos,
			// usersSpecificBot,
			// botConfigsPath,
			// botLogsPath,
			*options.horizonTestnetURI,
			apiTestNet,
			*options.horizonPubnetURI,
			apiPubNet,
			*rootCcxtRestURL,
			*options.disablePubnet,
			*options.enableKaas,
			*options.noHeaders,
			quit,
			metricsTracker,
		)
		if e != nil {
			panic(e)
		}

		// e = s.InitBackend()
		// if e != nil {
		// 	panic(e)
		// }

		guiWebPath := kos.GetBinDir().Join("../gui/web")
		if isLocalDevMode {
			// the frontend app checks the REACT_APP_API_PORT variable to be set when serving
			os.Setenv("REACT_APP_API_PORT", fmt.Sprintf("%d", *options.devAPIPort))
			go runAPIServerDevBlocking(s, *options.port, *options.devAPIPort)
			runWithYarn(kos, *options.port, guiWebPath)

			log.Printf("should not have reached here after running yarn")
			return
		}

		options.devAPIPort = nil
		// the frontend app checks the REACT_APP_API_PORT variable to be set when serving
		os.Setenv("REACT_APP_API_PORT", fmt.Sprintf("%d", *options.port))

		if isLocalMode {
			generateStaticFiles(kos, guiWebPath)
		}

		r := chi.NewRouter()
		setMiddleware(r)
		if customConfigVar.Auth0Enabled {
			backend.SetRoutesWithAuth0(r, s)
		} else {
			backend.SetRoutes(r, s)
		}
		// gui.FS is automatically compiled based on whether this is a local or deployment build
		gui.FileServer(r, "/", gui.FS)

		isTLS := *options.tlsCertFile != "" && *options.tlsKeyFile != ""
		threadTracker := multithreading.MakeThreadTracker()
		e = threadTracker.TriggerGoroutine(func(inputs []interface{}) {
			port := *options.port
			if isTLS {
				port = *options.ports
			}
			log.Printf("starting server on port %d (TLS enabled = %v)\n", port, isTLS)
			e1 := networking.StartServer(r, port, *options.tlsCertFile, *options.tlsKeyFile)
			if e1 != nil {
				log.Fatal(e1)
			}
		}, nil)
		if e != nil {
			log.Fatal(e)
		}
		if isTLS {
			// we want a new server to redirect traffic from http to https
			httpRedirectMux := chi.NewRouter()
			networking.AddHTTPSUpgrade(httpRedirectMux, "/")
			log.Printf("starting server on port %d to upgrade HTTP requests on the root path '/' to HTTPS connections\n", *options.port)
			e1 := networking.StartServer(httpRedirectMux, *options.port, "", "")
			if e1 != nil {
				log.Fatal(e1)
			}
		}

		log.Printf("sleeping for %d seconds before showing the ready string indicator...\n", sleepNumSecondsBeforeReadyString)
		time.Sleep(sleepNumSecondsBeforeReadyString * time.Second)

		log.Printf("%s: %d\n", readyStringIndicator, *options.port)
		openBrowserWg.Done()
		threadTracker.Wait()

		log.Printf("should not have reached here after starting the backend server")
	}
}

func checkIsCcxtUpTwice(ccxtURL string) error {
	e := isCcxtUp(ccxtURL)
	if e != nil {
		return fmt.Errorf("ccxt-rest was not running on first check: %s", e)
	}

	// tiny pause before second check
	time.Sleep(100 * time.Millisecond)
	e = isCcxtUp(ccxtURL)
	if e != nil {
		return fmt.Errorf("ccxt-rest was not running on second check: %s", e)
	}

	// return nil for no error when it is running
	return nil
}

func setMiddleware(r *chi.Mux) {
	r.Use(middleware.RequestID)
	r.Use(middleware.RealIP)
	r.Use(middleware.Logger)
	r.Use(middleware.Recoverer)
	r.Use(middleware.Timeout(60 * time.Second))
}

func copyCcxtFolder(
	kos *kelpos.KelpOS,
	userID string,
	ccxtSourceDir *kelpos.OSPath,
	ccxtDestDir *kelpos.OSPath,
) error {
	log.Printf("copying ccxt directory from %s to location %s ...", ccxtSourceDir.AsString(), ccxtDestDir.AsString())

	cpCmd := fmt.Sprintf("cp -a %s %s", ccxtSourceDir.Unix(), ccxtDestDir.Unix())
	_, e := kos.Blocking(userID, "cp-ccxt", cpCmd)
	if e != nil {
		return fmt.Errorf("unable to copy ccxt directory from %s to %s: %s", ccxtSourceDir.AsString(), ccxtDestDir.AsString(), e)
	}
	log.Printf("... done copying ccxt from %s to location %s", ccxtSourceDir.AsString(), ccxtDestDir.AsString())

	return nil
}

func copyOrDownloadCcxtBinary(
	kos *kelpos.KelpOS,
	userID string,
	ccxtBundledZipPath *kelpos.OSPath,
	ccxtZipDestPath *kelpos.OSPath,
	filenameWithExt string,
) error {
	if _, e := os.Stat(ccxtZipDestPath.Native()); !os.IsNotExist(e) {
		return nil
	}

	if _, e := os.Stat(ccxtBundledZipPath.Native()); !os.IsNotExist(e) {
		log.Printf("copying ccxt from %s to location %s ...", ccxtBundledZipPath.Unix(), ccxtZipDestPath.Unix())

		cpCmd := fmt.Sprintf("cp %s %s", ccxtBundledZipPath.Unix(), ccxtZipDestPath.Unix())
		_, e = kos.Blocking(userID, "cp-ccxt", cpCmd)
		if e != nil {
			return fmt.Errorf("unable to copy ccxt zip file from %s to %s: %s", ccxtBundledZipPath.Unix(), ccxtZipDestPath.Unix(), e)
		}
		log.Printf("... done copying ccxt from %s to location %s", ccxtBundledZipPath.Unix(), ccxtZipDestPath.Unix())

		return nil
	}
	log.Printf("did not find ccxt zip file at source %s, proceeding to download", ccxtBundledZipPath.Unix())

	// else download
	downloadURL := fmt.Sprintf("%s/%s", ccxtDownloadBaseURL, filenameWithExt)
	log.Printf("download ccxt from %s to location: %s ...", downloadURL, ccxtZipDestPath.AsString())
	e := networking.DownloadFileWithGrab(
		downloadURL,
		ccxtZipDestPath.Native(),
		downloadCcxtUpdateIntervalLogMillis,
		func(statusCode int, statusString string) {
			log.Printf("  response_status = %s, code = %d\n", statusString, statusCode)
		},
		func(completedBytes float64, sizeBytes float64, speedBytesPerSec float64) {
			log.Printf("  downloaded %.2f / %.2f MB (%.2f%%) at an average speed of %.2f MB/sec\n",
				completedBytes,
				sizeBytes,
				100*(float64(completedBytes)/float64(sizeBytes)),
				speedBytesPerSec,
			)
		},
		func(filename string) {
			log.Printf("  done\n")
			log.Printf("... downloaded file from URL '%s' to destination '%s'\n", downloadURL, filename)
		},
	)
	if e != nil {
		return fmt.Errorf("could not download ccxt from '%s' to location '%s': %s", downloadURL, ccxtZipDestPath.AsString(), e)
	}
	return nil
}

func unzipCcxtFile(
	kos *kelpos.KelpOS,
	userID string,
	ccxtDir *kelpos.OSPath,
	ccxtBinPath *kelpos.OSPath,
	filenameWithExt string,
) {
	if _, e := os.Stat(ccxtDir.Native()); !os.IsNotExist(e) {
		if _, e := os.Stat(ccxtBinPath.Native()); !os.IsNotExist(e) {
			return
		}
	}

	log.Printf("unzipping file %s ... ", filenameWithExt)
	zipCmd := fmt.Sprintf("cd %s && unzip %s", ccxtDir.Unix(), filenameWithExt)
	_, e := kos.Blocking(userID, "zip", zipCmd)
	if e != nil {
		log.Fatal(errors.Wrap(e, fmt.Sprintf("unable to unzip file %s in directory %s", filenameWithExt, ccxtDir.AsString())))
	}
	log.Printf("done\n")
}

func runCcxtBinary(kos *kelpos.KelpOS, userID string, ccxtBinPath *kelpos.OSPath) error {
	if _, e := os.Stat(ccxtBinPath.Native()); os.IsNotExist(e) {
		return fmt.Errorf("path to ccxt binary (%s) does not exist", ccxtBinPath.AsString())
	}

	log.Printf("running binary %s", ccxtBinPath.AsString())
	// TODO CCXT should be run at the port specified by rootCcxtRestURL, currently it will default to port 3000 even if the config file specifies otherwise
	_, e := kos.Background(userID, "ccxt-rest", ccxtBinPath.Unix())
	if e != nil {
		log.Fatal(errors.Wrap(e, fmt.Sprintf("unable to run ccxt file at location %s", ccxtBinPath.AsString())))
	}

	log.Printf("waiting up to %d seconds for ccxt-rest to start up ...", ccxtWaitSeconds)
	for i := 0; i < ccxtWaitSeconds; i++ {
		e := isCcxtUp(*rootCcxtRestURL)
		ccxtRunning := e == nil

		if ccxtRunning {
			log.Printf("done, waited for ~%d seconds before CCXT was running\n", i)
			return nil
		}

		// wait
		log.Printf("ccxt is not up, sleeping for 1 second (waited so far = %d seconds)\n", i)
		time.Sleep(1 * time.Second)
	}

	return fmt.Errorf("waited for %d seconds but CCXT was still not running at URL %s", ccxtWaitSeconds, *rootCcxtRestURL)
}

func runAPIServerDevBlocking(s *backend.APIServer, frontendPort uint16, devAPIPort uint16) {

	r := chi.NewRouter()
	// Add CORS middleware around every request since both ports are different when running server in dev mode
	r.Use(cors.New(cors.Options{
		AllowedOrigins: []string{fmt.Sprintf("http://localhost:%d", frontendPort)},
	}).Handler)

	setMiddleware(r)
	if customConfigVar.Auth0Enabled {
		backend.SetRoutesWithAuth0(r, s)
	} else {
		backend.SetRoutes(r, s)
	}
	portString := fmt.Sprintf(":%d", devAPIPort)
	log.Printf("Serving API server on HTTP port: %d\n", devAPIPort)
	e := http.ListenAndServe(portString, r)
	log.Fatal(e)
}

func runWithYarn(kos *kelpos.KelpOS, port uint16, guiWebPath *kelpos.OSPath) {
	// yarn requires the PORT variable to be set when serving
	os.Setenv("PORT", fmt.Sprintf("%d", port))

	log.Printf("Serving frontend via yarn on HTTP port: %d\n", port)
	e := kos.StreamOutput(exec.Command("yarn", "--cwd", guiWebPath.Unix(), "start"))
	if e != nil {
		panic(e)
	}
}

func generateStaticFiles(kos *kelpos.KelpOS, guiWebPath *kelpos.OSPath) {
	log.Printf("generating contents of %s/build ...\n", guiWebPath.Unix())

	e := kos.StreamOutput(exec.Command("yarn", "--cwd", guiWebPath.Unix(), "build"))
	if e != nil {
		panic(e)
	}

	log.Printf("... finished generating contents of %s/build\n", guiWebPath.Unix())
	log.Println()
}

func writeTrayIcon(kos *kelpos.KelpOS, trayIconPath *kelpos.OSPath, assetsDirPath *kelpos.OSPath) error {
	if _, e := os.Stat(trayIconPath.Native()); !os.IsNotExist(e) {
		// file exists, don't write again
		return nil
	}

	// requires icon to be in /resources folder
	trayIconBytes, e := resourcesKelpIcon18xPngBytes()
	if e != nil {
		return errors.Wrap(e, "could not fetch tray icon image bytes")
	}

	img, _, e := image.Decode(bytes.NewReader(trayIconBytes))
	if e != nil {
		return errors.Wrap(e, "could not decode bytes as image data")
	}

	// create dir if not exists
	if _, e := os.Stat(assetsDirPath.Native()); os.IsNotExist(e) {
		log.Printf("mkdir assetsDirPath: %s ...", assetsDirPath.AsString())
		// no need to pass a userID since we are not running under the context of any user at this point
		e = kos.Mkdir("_", assetsDirPath)
		if e != nil {
			return errors.Wrap(e, "could not mkdir for assetsDirPath: "+assetsDirPath.AsString())
		}
		log.Printf("... made assetsDirPath (%s)", assetsDirPath.AsString())
	}

	trayIconFile, e := os.Create(trayIconPath.Native())
	if e != nil {
		return errors.Wrap(e, "could not create tray icon file")
	}
	defer trayIconFile.Close()

	e = png.Encode(trayIconFile, img)
	if e != nil {
		return errors.Wrap(e, "could not write png encoded icon")
	}

	return nil
}

// func openBrowser(url string, openBrowserWg *sync.WaitGroup) {
// 	log.Printf("opening URL in native browser: %s", url)
// 	openBrowserWg.Wait()

// 	e := browser.OpenURL(url)
// 	if e != nil {
// 		log.Fatal(e)
// 	}
// }

func openBrowser(url string, openBrowserWg *sync.WaitGroup) {

	if runtime.GOOS == "linux" {
		_, err := exec.LookPath("xdg-open")
		if err != nil {
			log.Printf("please open your browser at url: %s", url)
			//return nil
		}
	} else {

		log.Printf("opening URL in native browser: %s", url)
		openBrowserWg.Wait()

		e := browser.OpenURL(url)
		if e != nil {
			log.Fatal(e)
		}
	}

}

func openElectron(trayIconPath *kelpos.OSPath, url string) {
	log.Printf("opening URL in electron: %s", url)
	quitMenuItemOption := &astilectron.MenuItemOptions{
		Label:   astilectron.PtrStr("Quit"),
		Visible: astilectron.PtrBool(true),
		Enabled: astilectron.PtrBool(true),
		OnClick: astilectron.Listener(func(e astilectron.Event) (deleteListener bool) {
			quit()
			return false
		}),
	}
	mainMenuItemOptions := []*astilectron.MenuItemOptions{
		&astilectron.MenuItemOptions{
			Label: astilectron.PtrStr("File"),
			SubMenu: []*astilectron.MenuItemOptions{
				&astilectron.MenuItemOptions{
					Label: astilectron.PtrStr("Reload"),
					Role:  astilectron.MenuItemRoleReload,
				},
				quitMenuItemOption,
			},
		},
		&astilectron.MenuItemOptions{
			Label: astilectron.PtrStr("Edit"),
			Role:  astilectron.MenuItemRoleEditMenu,
		},
	}

	e := bootstrap.Run(bootstrap.Options{
		AstilectronOptions: astilectron.Options{
			AppName:            "Kelp",
			AppIconDefaultPath: "resources/kelp-icon@2x.png",
			AcceptTCPTimeout:   time.Minute * 2,
		},
		Debug: true,
		Windows: []*bootstrap.Window{&bootstrap.Window{
			Homepage: url,
			Options: &astilectron.WindowOptions{
				Center:   astilectron.PtrBool(true),
				Width:    astilectron.PtrInt(1280),
				Height:   astilectron.PtrInt(960),
				Closable: astilectron.PtrBool(false),
			},
		}},
		TrayOptions: &astilectron.TrayOptions{
			Image: astilectron.PtrStr(trayIconPath.Native()),
		},
		TrayMenuOptions: []*astilectron.MenuItemOptions{
			quitMenuItemOption,
		},
		MenuOptions: []*astilectron.MenuItemOptions{
			&astilectron.MenuItemOptions{SubMenu: mainMenuItemOptions},
		},
	})
	if e != nil {
		log.Fatal(e)
	}

	quit()
}

func quit() {
	// this is still valid when running in KaaS mode since it doesn't matter. we can disable it (or make it error) if we wanted
	log.Printf("quitting...")
	os.Exit(0)
}

// startTailFileServer takes in anhtml file or a string and serves that on the root of a new url at localhost:port where port is the int returned
func startTailFileServer(tailFileHTML string) int {
	r := chi.NewRouter()
	r.Get("/", http.HandlerFunc(func(w http.ResponseWriter, r *http.Request) {
		w.WriteHeader(http.StatusOK)
		w.Write([]byte(tailFileHTML))
	}))

	listener, e := net.Listen("tcp", ":0")
	if e != nil {
		log.Fatal(e)
	}

	port := listener.Addr().(*net.TCPAddr).Port
	log.Printf("starting server for tail file on port %d\n", port)
	go func() {
		panic(http.Serve(listener, r))
	}()
	return port
}

const windowsInitialFile = `<!DOCTYPE html PUBLIC "-//W3C//DTD HTML 4.01 Transitional//EN" "http://www.w3.org/TR/html4/loose.dtd">
<html>
	<head>
		<title>Kelp GUI (beta) VERSION_PLACEHOLDER</title>
		<script type="text/javascript">
			if (typeof XMLHttpRequest == "undefined") {
				// this is only for really ancient browsers
				XMLHttpRequest = function () {
					try { return new ActiveXObject("Msxml2.xmlHttp.6.0"); }
					catch (e1) { }
					try { return new ActiveXObject("Msxml2.xmlHttp.3.0"); }
					catch (e2) { }
					try { return new ActiveXObject("Msxml2.xmlHttp"); }
					catch (e3) { }
					throw new Error("This browser does not support xmlHttpRequest.");
				};
			}

			var pingUrl = "PING_URL";
			var redirectUrl = "REDIRECT_URL";
			function checkServerOnline() {
				var ajax = new XMLHttpRequest();
				ajax.open("GET", pingUrl, true);
				ajax.onreadystatechange = function () {
					if ((ajax.readyState == 4) && (ajax.status == 200)) {
						window.location.href = redirectUrl;
					}
				}
				ajax.send(null);
			}
		</script>
	</head>
	<body onLoad='setInterval("checkServerOnline()", 1000);' bgcolor="#0D0208" text="#00FF41">
		<div>
			Loading the backend for Kelp.<br />
			This will take a few minutes.<br />
			<br />
			You will be redirected automatically once loaded.<br />
			<br />
			Please be patient.<br />
		</div>
	</body>
</html>
`

const tailFileHTML = `<!-- taken from http://www.davejennifer.com/computerjunk/javascript/tail-dash-f.html with minor modifications -->
<!DOCTYPE html PUBLIC "-//W3C//DTD HTML 4.01 Transitional//EN" "http://www.w3.org/TR/html4/loose.dtd">
<html>
	<head>
		<title>Kelp GUI (beta) VERSION_PLACEHOLDER</title>

		<style>
			.button {
				background-color: #003B00; /* Dark Green */
				color: #00FF41;
				border: 2px solid #00FF41;
				padding: 15px 32px;
				text-align: center;
				text-decoration: none;
				font-size: 16px;
				cursor: pointer;
			}
		</style>
		<script type="text/javascript">
			var lastByte = 0;

			if (typeof XMLHttpRequest == "undefined") {
				// this is only for really ancient browsers
				XMLHttpRequest = function () {
					try { return new ActiveXObject("Msxml2.xmlHttp.6.0"); }
					catch (e1) { }
					try { return new ActiveXObject("Msxml2.xmlHttp.3.0"); }
					catch (e2) { }
					try { return new ActiveXObject("Msxml2.xmlHttp"); }
					catch (e3) { }
					throw new Error("This browser does not support xmlHttpRequest.");
				};
			}

			// Substitute the URL for your server log file here...
			//
			var url = "PLACEHOLDER_URL";

			var visible = false;
			function tailf() {
				var ajax = new XMLHttpRequest();
				ajax.open("POST", url, true);

				if (lastByte == 0) {
					// First request - get everything
				} else {
					//
					// All subsequent requests - add the Range header
					//
					ajax.setRequestHeader("Range", "bytes=" + parseInt(lastByte) + "-");
				}

				ajax.onreadystatechange = function () {
					if (ajax.readyState == 4) {
						if (ajax.status == 200) {
							// only the first request
							lastByte = parseInt(ajax.getResponseHeader("Content-length"));
							document.getElementById("thePlace").innerHTML = ajax.responseText;
							if (visible) {
								document.getElementById("theEnd").scrollIntoView();
							}
						} else if (ajax.status == 206) {
							lastByte += parseInt(ajax.getResponseHeader("Content-length"));
							document.getElementById("thePlace").innerHTML += ajax.responseText;
							if (visible) {
								document.getElementById("theEnd").scrollIntoView();
							}
						} else if (ajax.status == 416) {
							// no new data, so do nothing
						} else {
							//  Some error occurred - just display the status code and response
							alert("Ajax status: " + ajax.status + "\n" + ajax.getAllResponseHeaders());
						}
						
						if (ajax.status == 200 || ajax.status == 206) {
							if (ajax.responseText.includes("READY_STRING")) {
								var redirectURL = "REDIRECT_URL";
								var pingURL = "PING_URL";
								document.getElementById("theEnd").innerHTML = "<br/><br/><b>redirecting to " + redirectURL + " ...</b><br/><br/>";
								document.getElementById("theEnd").scrollIntoView();

								// sleep for 2 seconds so the user sees that we are being redirected
								setTimeout(() => {
									var ajaxPing = new XMLHttpRequest();
									ajaxPing.open("GET", pingURL, true);
									ajaxPing.onreadystatechange = function () {
										if ((ajaxPing.readyState == 4) && (ajaxPing.status == 200)) {
											window.location.href = redirectURL;
										}
									}
									ajaxPing.send(null);
								}, 2000)
							}
						}
					}// ready state 4
				}//orsc function def

				ajax.send(null);

			}// function tailf
		</script>
	
		<script type="text/javascript">
			function onInit() {
				document.getElementById("overHood").style.visibility = "visible";
				document.getElementById("underHood").style.visibility = "hidden";
			}

			function liftHood() {
				document.getElementById("overHood").style.visibility = "hidden";
				document.getElementById("underHood").style.visibility = "visible";
				visible = true;
				document.getElementById("theEnd").scrollIntoView();
			}
		</script>
	</head>

	<body onLoad='onInit(); tailf(); setInterval("tailf()", 250);' bgcolor="#0D0208" text="#00FF41">
		<div>
			<div id="overHood">
				<center>
					<button class="button" onclick='liftHood();'>Show Me What's Under The Hood</button>
				</center>
			</div>
			<div id="underHood">
				<pre id="thePlace"/>
			</div>
			<div id="theEnd"/>
		</div>
	</body>
</html>
`<|MERGE_RESOLUTION|>--- conflicted
+++ resolved
@@ -2,6 +2,7 @@
 
 import (
 	"bytes"
+	"encoding/json"
 	"fmt"
 	"image"
 	"image/png"
@@ -16,7 +17,6 @@
 	"strings"
 	"sync"
 	"time"
-	"encoding/json"
 
 	"github.com/asticode/go-astilectron"
 	bootstrap "github.com/asticode/go-astilectron-bootstrap"
@@ -30,8 +30,9 @@
 	"github.com/spf13/cobra"
 
 	"github.com/stellar/go/clients/horizonclient"
+	"github.com/stellar/go/support/config"
 	"github.com/stellar/go/support/errors"
-	"github.com/stellar/go/support/config"
+	"github.com/stellar/kelp/configStruct"
 	"github.com/stellar/kelp/gui"
 	"github.com/stellar/kelp/gui/backend"
 	"github.com/stellar/kelp/plugins"
@@ -41,7 +42,6 @@
 	"github.com/stellar/kelp/support/prefs"
 	"github.com/stellar/kelp/support/sdk"
 	"github.com/stellar/kelp/support/utils"
-	"github.com/stellar/kelp/configStruct"
 )
 
 const kelpAssetsPath = "/assets"
@@ -72,9 +72,7 @@
 	verbose           *bool
 	noElectron        *bool
 	disablePubnet     *bool
-<<<<<<< HEAD
 	customConfig      *string
-=======
 	enableKaas        *bool
 	tlsCertFile       *string
 	tlsKeyFile        *string
@@ -84,7 +82,6 @@
 func (o serverInputOptions) String() string {
 	return fmt.Sprintf("serverInputOptions[port=%d, dev=%v, devAPIPort=%d, horizonTestnetURI='%s', horizonPubnetURI='%s', noHeaders=%v, verbose=%v, noElectron=%v, disablePubnet=%v, enableKaas=%v]",
 		*o.port, *o.dev, *o.devAPIPort, *o.horizonTestnetURI, *o.horizonPubnetURI, *o.noHeaders, *o.verbose, *o.noElectron, *o.disablePubnet, *o.enableKaas)
->>>>>>> d1a3da64
 }
 
 // function for reading custom config file and returning config struct with intilized value
@@ -95,22 +92,20 @@
 	if e != nil {
 		fmt.Println(e)
 	}
-	
+
 	return customConfigInFunc
 }
+
 // customConfigVar Variable with its equivalent struct #used to inject config values to jwt config var
 var customConfigVar configStruct.CustomConfigStruct
 
 func init() {
-<<<<<<< HEAD
 
 	options := serverInputs{}
 	options.port = serverCmd.Flags().Uint16P("port", "p", 8000, "port on which to serve")
-=======
 	options := serverInputOptions{}
 	options.port = serverCmd.Flags().Uint16P("port", "p", 8000, "port on which to serve HTTP")
 	options.ports = serverCmd.Flags().Uint16P("ports", "P", 8001, "port on which to serve HTTPS (only applicable if tls cert and key provided)")
->>>>>>> d1a3da64
 	options.dev = serverCmd.Flags().Bool("dev", false, "run in dev mode for hot-reloading of JS code")
 	options.devAPIPort = serverCmd.Flags().Uint16("dev-api-port", 8002, "port on which to run API server when in dev mode")
 	options.horizonTestnetURI = serverCmd.Flags().String("horizon-testnet-uri", "https://horizon-testnet.stellar.org", "URI to use for the horizon instance connected to the Stellar Test Network (must contain the word 'test')")
@@ -119,13 +114,10 @@
 	options.verbose = serverCmd.Flags().BoolP("verbose", "v", false, "enable verbose log lines typically used for debugging")
 	options.noElectron = serverCmd.Flags().Bool("no-electron", false, "open in browser instead of using electron, only applies when not in KaaS mode")
 	options.disablePubnet = serverCmd.Flags().Bool("disable-pubnet", false, "disable pubnet option")
-<<<<<<< HEAD
-	options.customConfig = serverCmd.Flags().StringP("custom-config", "c", "", "custom config for auth0 and delegated basic config file path")  //custom-config flag
-=======
+	options.customConfig = serverCmd.Flags().StringP("custom-config", "c", "", "custom config for auth0 and delegated basic config file path") //custom-config flag
 	options.enableKaas = serverCmd.Flags().Bool("enable-kaas", false, "enable kelp-as-a-service (KaaS) mode, which does not bring up browser or electron")
 	options.tlsCertFile = serverCmd.Flags().String("tls-cert-file", "", "path to TLS certificate file")
 	options.tlsKeyFile = serverCmd.Flags().String("tls-key-file", "", "path to TLS key file")
->>>>>>> d1a3da64
 
 	serverCmd.Run = func(ccmd *cobra.Command, args []string) {
 		isLocalMode := env == envDev
@@ -146,24 +138,24 @@
 
 		//opening/creating "custom_config_ui" file in ./gui/web/src
 		filePathname, _ := filepath.Abs("../kelp/gui/web/src/" + "custom_config_ui.json")
-		
-		//calliing readCustomConfig func and then inject values into JWT_middleware customconfigvar 
+
+		//calliing readCustomConfig func and then inject values into JWT_middleware customconfigvar
 		customConfigVar = readCustomConfig(options)
 		backend.CustomConfigVar = customConfigVar
 
 		//short var for custom config struct initialzer for UI config file
 		shortVarForUIConfig := configStruct.CustomConfigStruct{
-			Auth0Enabled : customConfigVar.Auth0Enabled,
-			Domain :	   customConfigVar.Domain,
-			ClientId :	   customConfigVar.ClientId,
-			Audience :	   customConfigVar.Audience,
-			DelegatedEnabled :customConfigVar.DelegatedEnabled,
+			Auth0Enabled:     customConfigVar.Auth0Enabled,
+			Domain:           customConfigVar.Domain,
+			ClientId:         customConfigVar.ClientId,
+			Audience:         customConfigVar.Audience,
+			DelegatedEnabled: customConfigVar.DelegatedEnabled,
 		}
 
 		//writing to "custom_config_ui" file in ./gui/web/src
 		file, _ := json.MarshalIndent(shortVarForUIConfig, "", " ")
 		_ = ioutil.WriteFile(filePathname, file, 0644)
-		
+
 		e = backend.InitBotNameRegex()
 		if e != nil {
 			panic(errors.Wrap(e, "could not init BotNameRegex: "))
@@ -416,7 +408,7 @@
 			}
 		}
 
-		if(!customConfigVar.Auth0Enabled){
+		if !customConfigVar.Auth0Enabled {
 			dataPath := kos.GetDotKelpWorkingDir().Join("bot_data")
 			usersSpecificBot := dataPath.Join()
 			botConfigsPath := usersSpecificBot.Join("configs")
